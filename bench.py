import argparse
import concurrent
import os
import sys
import time
from concurrent.futures import wait
import traceback
from typing import Iterable, List, Tuple
import multiprocessing as mp

from lancedb.remote.errors import LanceDBClientError
from lancedb.remote.table import RemoteTable

import lancedb
import numpy as np
import pyarrow as pa
from datasets import load_dataset, DownloadConfig

from cloud.benchmark.util import await_indices, BenchmarkResults


def add_benchmark_args(parser: argparse.ArgumentParser):
    """Add benchmark arguments to an existing parser"""
    parser.add_argument(
        "-d",
        "--dataset",
        type=str,
        default="KShivendu/dbpedia-entities-openai-1M",
        help="huggingface dataset name",
    )
    parser.add_argument(
        "-t",
        "--tables",
        type=int,
        default=4,
        help="number of concurrent tables per process",
    )
    parser.add_argument(
        "-b",
        "--batch",
        type=int,
        default=20000,
        help="max batch size for ingestion",
    )
    parser.add_argument(
        "-q",
        "--queries",
        type=int,
        default=1000,
        help="number of queries to run against each table",
    )
    parser.add_argument(
        "--ingest",
        type=bool,
        default=True,
        action=argparse.BooleanOptionalAction,
        help="run ingestion before queries",
    )
    parser.add_argument(
        "--index",
        type=bool,
        default=True,
        action=argparse.BooleanOptionalAction,
        help="create indices",
    )
    parser.add_argument(
        "-p",
        "--prefix",
        type=str,
        default="ldb-cloud-benchmarks",
        help="table name prefix",
    )
    parser.add_argument(
        "-r",
        "--reset",
        type=bool,
        default=False,
        action=argparse.BooleanOptionalAction,
        help="drop tables before starting",
    )


class Benchmark:
    def __init__(
        self,
        dataset: str,
        num_tables: int,
        batch_size: int,
        num_queries: int,
        ingest: bool,
        index: bool,
        prefix: str,
        reset: bool,
    ):
        self.dataset = dataset
        self.num_tables = num_tables
        self.batch_size = batch_size
        self.num_queries = num_queries
        self.ingest = ingest
        self.index = index
        self.prefix = prefix
        self.reset = reset

        self.db = lancedb.connect(
            uri=os.environ["LANCEDB_DB_URI"],
            api_key=os.environ["LANCEDB_API_KEY"],
            host_override=os.getenv("LANCEDB_HOST_OVERRIDE"),
            region=os.getenv("LANCEDB_REGION", "us-east-1"),
        )

        self.tables: List[RemoteTable] = []
        self.results = BenchmarkResults()
        self.results.tables = num_tables

    def run(self) -> BenchmarkResults:
        if self.reset:
            self._drop_tables()

        if self.ingest:
            self.tables = list(self._create_tables())
            self._ingest()
        else:
            self.tables = list(self._open_tables())

        if self.index:
            self._create_indices()

        if self.num_queries > 0:
            self._query_tables()
        return self.results

    def _create_tables(self) -> Iterable[RemoteTable]:
        schema = pa.schema(
            [
                pa.field("id", pa.string()),
                pa.field("title", pa.string()),
                pa.field("text", pa.string()),
                pa.field("openai", pa.list_(pa.float32(), 1536)),
            ]
        )
        for i in range(self.num_tables):
            table_name = f"{self.prefix}-{i}"
            try:
                table = self.db.create_table(
                    table_name,
                    schema=schema,
                )
            except LanceDBClientError as e:
                if "already exists" in str(e):
                    table = self.db.open_table(table_name)
                else:
                    raise

            yield table

    def _open_tables(self) -> Iterable[RemoteTable]:
        for i in range(self.num_tables):
            table_name = f"{self.prefix}-{i}"
            yield self.db.open_table(table_name)

    def _drop_tables(self):
        try:
            tables = list(self._open_tables())
        except Exception:
            return

        for t in tables:
            print(f"dropping table {t.name}")
            try:
                self.db.drop_table(t.name)
            except Exception:
                return

    def _ingest(self):
        start = time.time()
        with concurrent.futures.ThreadPoolExecutor(
            max_workers=len(self.tables)
        ) as executor:
            futures = []

            for table in self.tables:
                futures.append(executor.submit(self._ingest_table, table))
            results = [future.result() for future in futures]

            total_s = time.time() - start
            total_rows = sum(results)

            self.results.ingest_duration_second = total_s
            self.results.ingest_rows = total_rows
            self.results.ingest_rows_per_second = (
                self.results.ingest_rows / self.results.ingest_duration_second
            )

            print(
                f"ingested {total_rows} rows in {len(self.tables)} tables in {total_s:.1f}s. average: {total_rows / total_s:.1f}rows/s"
            )

    def _ingest_table(self, table: RemoteTable) -> int:
        # todo: support batch size > 1000
        add_times = []
        begin = time.time()
        total_rows = 0
        for batch in self._convert_dataset(table.schema):
            for slice in self._split_record_batch(batch, self.batch_size):
                start_time = time.time()
                self._add_batch(table, slice)
                total_rows += len(slice)
                elapsed = int((time.time() - start_time) * 1000)
                add_times.append(elapsed)
                print(
                    f"{table.name}: added batch with size {len(slice)} in {elapsed}ms. rows in table: {table.count_rows()}"
                )

        total_s = int((time.time() - begin))
        print(
            f"{table.name}: ingested {total_rows} rows in {total_s}s. average: {total_rows / total_s:.1f}rows/s"
        )
        self._add_percentiles("ingest", add_times)
        return total_rows

    def _add_batch(self, table, batch):
        try:
            table.add(batch)
        except Exception as e:
            print(f"{table.name}: error during add: {e}")

    def _split_record_batch(self, record_batch, batch_size):
        num_rows = record_batch.num_rows
        for i in range(0, num_rows, batch_size):
            yield record_batch.slice(i, min(batch_size, num_rows - i))

    def _query_tables(self):
        num_tables = len(self.tables)
        with concurrent.futures.ThreadPoolExecutor(max_workers=num_tables) as executor:
            futures = []

            for table in self.tables:
                futures.append(executor.submit(self._query_table, table))
            results = [future.result() for future in futures]

            total_queries = self.num_queries * num_tables
            total_qps = sum(results)

            self.results.total_queries = total_queries
            self.results.queries_per_second = total_qps
            print(
                f"completed {total_queries} queries on {num_tables} tables. average: {total_qps:.1f}QPS"
            )

    def _await_index(self, table: RemoteTable, index_type: str, start_time):
        await_indices(table, 1, [index_type])
        print(
            f"{table.name}: {index_type} indexing completed in {int(time.time() - start_time)}s."
        )

    def _create_indices(self):
        # create the indices - these will be created async
        table_indices = {}
        for t in self.tables:
            t.create_index(
                metric="cosine", vector_column_name="openai", index_type="IVF_PQ"
            )
            t.create_scalar_index("id", index_type="BTREE")
            t.create_fts_index("title")
            table_indices[t] = ["IVF_PQ", "FTS", "BTREE"]

        print("waiting for index completion...")
        start = time.time()

        # poll for index completion in parallel to gather accurate indexing time
        with concurrent.futures.ThreadPoolExecutor(
            max_workers=len(self.tables) * 3
        ) as executor:
            futures = []
            for table, indices in table_indices.items():
                for index in indices:
                    futures.append(
                        executor.submit(self._await_index, table, index, start)
                    )
            try:
                wait(futures)
            except Exception as e:
                print(f"Error during index creation: {e}")
            total_s = time.time() - start
            self.results.index_duration_second = total_s
            print(f"found all indices for {len(self.tables)} tables in {total_s:.1f}s.")

    def _to_fixed_size_array(self, array, dim):
        return pa.FixedSizeListArray.from_arrays(array.values, dim)

    def _convert_dataset(self, schema) -> Iterable[pa.RecordBatch]:
        batch_iterator = load_dataset(
            self.dataset,
            cache_dir="/tmp/datasets/cache",
            download_config=DownloadConfig(resume_download=True, disable_tqdm=True),
            split="train",
        ).data.to_batches()

        buffer = []
        buffer_rows = 0
        for batch in batch_iterator:
            rb = pa.RecordBatch.from_arrays(
                [
                    batch["_id"],
                    batch["title"],
                    batch["text"],
                    self._to_fixed_size_array(batch["openai"], 1536),
                ],
                schema=schema,
            )

            if buffer_rows >= self.batch_size:
                table = pa.Table.from_batches(buffer)
                combined = table.combine_chunks().to_batches(
                    max_chunksize=self.batch_size
                )[0]
                buffer.clear()
                buffer_rows = 0
                yield combined
            else:
                buffer.append(rb)
                buffer_rows += len(rb)

        for b in buffer:
            yield b

    def _query_table(self, table: RemoteTable, warmup_queries=100):
        # log a warning if data is not fully indexed
        try:
            total_rows = table.count_rows()
            for idx in table.list_indices()["indexes"]:
                stats = table.index_stats(idx["index_name"])
                if total_rows != stats["num_indexed_rows"]:
                    print(
                        f"{table.name}: warning: indexing is not complete, query performance may be degraded. "
                        f"total rows: {total_rows} index: {stats}"
                    )
        except Exception as e:
            print(f"{table.name}: failed to check index status: {e}")

        print(
            f"{table.name}: starting query test. {self.num_queries=} {warmup_queries=} {total_rows=}"
        )
        for _ in range(warmup_queries):
            self._query(table)

        diffs = []
        begin = time.time()
        for _ in range(self.num_queries):
            start_time = time.time()
            self._query(table)
            elapsed = int((time.time() - start_time) * 1000)
            diffs.append(elapsed)
        total_s = max(int(time.time() - begin), 1)
        qps = self.num_queries / total_s
        print(f"{table.name}: query count: {self.num_queries} average: {qps :.1f}QPS")
        self._add_percentiles("query", diffs)
        return qps

    def _query(self, table: RemoteTable, nprobes=1):
        try:
            table.search(np.random.standard_normal(1536)).metric("cosine").nprobes(
                nprobes
            ).select(["openai", "title"]).to_list()
        except Exception as e:
            print(f"{table.name}: error during query: {e}")

    def _add_percentiles(self, type, diffs, percentiles=[50, 90, 95, 99, 100]):
        percentile_values = {p: np.percentile(diffs, p) for p in percentiles}

        for p, percentile_value in percentile_values.items():
            print(f"p{p}: {percentile_value:.2f}ms")

        # Extend the latency lists instead of overwriting
        if type == "query":
            self.results.query_latencies.extend(diffs)
        elif type == "ingest":
            self.results.ingest_latencies.extend(diffs)


def run_benchmark_process(process_args: Tuple[int, int, dict]) -> str:
    """Run a single benchmark process
    Args:
        process_args: Tuple of (process_id, query_id, results, bench_kwargs)
    """
    process_id, query_id, bench_kwargs = process_args
    try:
        # Modify prefix for this process group
        bench_kwargs = bench_kwargs.copy()
        bench_kwargs["prefix"] = f"{bench_kwargs['prefix']}-{process_id}"

        benchmark = Benchmark(**bench_kwargs)
        result = benchmark.run()
        return result.to_json()

    except Exception as e:
        print(f"Process {process_id}, query {query_id} failed: {e}", file=sys.stderr)
        print(traceback.format_exc(), file=sys.stderr)
        return None


def run_multi_benchmark(
    num_processes: int,
    query_process: int,
    dataset: str,
    num_tables: int,
    batch_size: int,
    num_queries: int,
    ingest: bool,
    index: bool,
    prefix: str,
    reset: bool,
) -> BenchmarkResults:
    total_processes = num_processes * (query_process if not ingest and not index else 1)
    print(f"Starting {total_processes} benchmark processes...")

    bench_kwargs = {
        "dataset": dataset,
        "num_tables": num_tables,
        "batch_size": batch_size,
        "num_queries": num_queries,
        "ingest": ingest,
        "index": index,
        "prefix": prefix,  # Base prefix, will be modified per process
        "reset": reset,
    }

    process_args = []

    if ingest or index:
        for i in range(0, num_processes):
            process_kwargs = bench_kwargs.copy()
            process_args.append((i, 0, process_kwargs))
    else:
        for i in range(0, num_processes):
            for j in range(0, query_process):
                process_kwargs = bench_kwargs.copy()
                process_args.append((i, j, process_kwargs))

    with mp.Pool(processes=total_processes) as pool:
        process_results = pool.map(run_benchmark_process, process_args)

        successful_results = [
            BenchmarkResults.from_json(r) for r in process_results if r is not None
        ]

        if not successful_results:
            raise RuntimeError(
                "All benchmark processes failed - check logs for details"
            )

        return BenchmarkResults.combine(successful_results)


<<<<<<< HEAD
def validate_args(args: argparse.Namespace):
    if args.query_process > 1:
        if args.ingest or args.index:
            raise ValueError(
                "Multiple query processes per table (query_process > 1) is only allowed "
                "with --no-ingest and --no-index flags"
            )
        if args.num_process > 1:
            raise ValueError(
                "Multiple query processes per table (query_process > 1) is only allowed "
                "with --num-processes 1"
            )
=======
    print(
        f"{table.name}: starting query test. {num_queries=} {warmup_queries=} {total_rows=}"
    )
    for _ in range(warmup_queries):
        _query(table)

    diffs = []
    begin = time.time()
    for _ in range(num_queries):
        start_time = time.time()
        _query(table)
        elapsed = int((time.time() - start_time) * 1000)
        diffs.append(elapsed)
    total_s = int(time.time() - begin)
    qps = num_queries / total_s
    print(f"{table.name}: query count: {num_queries} average: {qps :.1f}QPS")
    print_percentiles(diffs)
    return qps


def _query(table: RemoteTable, nprobes=1):
    try:
        table.search(np.random.standard_normal(1536)).metric("cosine").nprobes(nprobes).select(["openai", "title"]).to_arrow()
    except Exception as e:
        print(f"{table.name}: error during query: {e}")
>>>>>>> e405c580


def main():
    parser = argparse.ArgumentParser()
    parser.add_argument
    parser.add_argument(
        "-n",
        "--num-processes",
        type=int,
        required=False,
        default=1,
        help="Number of total benchmark process. This number should be the same for data ingestion and data querying.",
    )
    parser.add_argument(
        "-qn",
        "--query-process",
        type=int,
        required=False,
        default=1,
        help="Number of concurrent process to each query the given queries number (--queries) against the created tables. When this is used, --num-processes should be 1",
    )
    add_benchmark_args(parser)
    args = parser.parse_args()
    validate_args(args)
    print(args)

    result = run_multi_benchmark(
        args.num_processes,
        args.query_process,
        args.dataset,
        args.tables,
        args.batch,
        args.queries,
        args.ingest,
        args.index,
        args.prefix,
        args.reset,
    )

    result.print()


if __name__ == "__main__":
    main()<|MERGE_RESOLUTION|>--- conflicted
+++ resolved
@@ -361,7 +361,7 @@
         try:
             table.search(np.random.standard_normal(1536)).metric("cosine").nprobes(
                 nprobes
-            ).select(["openai", "title"]).to_list()
+            ).select(["openai", "title"]).to_arrow()
         except Exception as e:
             print(f"{table.name}: error during query: {e}")
 
@@ -452,7 +452,6 @@
         return BenchmarkResults.combine(successful_results)
 
 
-<<<<<<< HEAD
 def validate_args(args: argparse.Namespace):
     if args.query_process > 1:
         if args.ingest or args.index:
@@ -465,33 +464,6 @@
                 "Multiple query processes per table (query_process > 1) is only allowed "
                 "with --num-processes 1"
             )
-=======
-    print(
-        f"{table.name}: starting query test. {num_queries=} {warmup_queries=} {total_rows=}"
-    )
-    for _ in range(warmup_queries):
-        _query(table)
-
-    diffs = []
-    begin = time.time()
-    for _ in range(num_queries):
-        start_time = time.time()
-        _query(table)
-        elapsed = int((time.time() - start_time) * 1000)
-        diffs.append(elapsed)
-    total_s = int(time.time() - begin)
-    qps = num_queries / total_s
-    print(f"{table.name}: query count: {num_queries} average: {qps :.1f}QPS")
-    print_percentiles(diffs)
-    return qps
-
-
-def _query(table: RemoteTable, nprobes=1):
-    try:
-        table.search(np.random.standard_normal(1536)).metric("cosine").nprobes(nprobes).select(["openai", "title"]).to_arrow()
-    except Exception as e:
-        print(f"{table.name}: error during query: {e}")
->>>>>>> e405c580
 
 
 def main():
